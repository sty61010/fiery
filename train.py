import os
# import time
# import socket
import torch
import pytorch_lightning as pl
from pytorch_lightning.plugins import DDPPlugin
# from pytorch_lightning.callbacks import ModelCheckpoint

from fiery.config import get_parser, get_cfg
from fiery.data import prepare_dataloaders
from fiery.trainer import TrainingModule


def main():
    args = get_parser().parse_args()
    cfg = get_cfg(args)

    trainloader, valloader, testloader = prepare_dataloaders(cfg)
    model = TrainingModule(cfg.convert_to_dict())

    if cfg.PRETRAINED.LOAD_WEIGHTS:
        # Load single-image instance segmentation model.
        pretrained_model_weights = torch.load(
            os.path.join(cfg.DATASET.DATAROOT, cfg.PRETRAINED.PATH), map_location='cpu'
        )['state_dict']

        model.load_state_dict(pretrained_model_weights, strict=False)
        print(f'Loaded single-image model weights from {cfg.PRETRAINED.PATH}')

    # save_dir = os.path.join(
    #     cfg.LOG_DIR, time.strftime('%d%B%Yat%H:%M:%S%Z') + '_' + socket.gethostname() + '_' + cfg.TAG
    # )
<<<<<<< HEAD
    save_dir_tags = [cfg.TAG,
                     cfg.OBJ.HEAD_NAME,
                     f'cam_{cfg.IMAGE.N_CAMERA}',
                     f'imgSize_{cfg.IMAGE.FINAL_DIM[0]}_{cfg.IMAGE.FINAL_DIM[1]}',
                     f'resolution_{cfg.LIFT.X_BOUND[2]}_{cfg.LIFT.Y_BOUND[2]}',
                     f'img_encoder_ds_{cfg.MODEL.ENCODER.DOWNSAMPLE}',
                     ]
=======
    save_dir_tags = [
        cfg.TAG,
        cfg.OBJ.HEAD_NAME,
        f'cam_{cfg.IMAGE.N_CAMERA}',
        f'imgSize_{cfg.IMAGE.FINAL_DIM[0]}_{cfg.IMAGE.FINAL_DIM[1]}',
        cfg.MODEL.MM.HEAD_MAPPING.get(cfg.MODEL.MM.BBOX_HEAD.type, cfg.MODEL.MM.BBOX_HEAD.type)
    ]
>>>>>>> 2369928e
    if cfg.LOSS.SEG_USE is True:
        save_dir_tags.append('segLoss')
        
    if cfg.SEMANTIC_SEG.NUSCENE_CLASS:
        save_dir_tags.append('semantic')

    if cfg.SEMANTIC_SEG.NUSCENE_CLASS:
        save_dir_tags.append('semantic')

    if cfg.MODEL.MM.SEG_CAT_BACKBONE:
        save_dir_tags.append('seg_cat_backbone')
    if cfg.MODEL.MM.SEG_ADD_BACKBONE:
        save_dir_tags.append('seg_add_backbone')

    if cfg.DATASET.VERSION == 'v1.0-mini':
        save_dir_tags.append('mini')

<<<<<<< HEAD
    if args.eval_path is not None:
        save_dir_tags.append('test')
=======

>>>>>>> 2369928e

    save_dir = os.path.join(cfg.LOG_DIR, '_'.join(save_dir_tags))
    tb_logger = pl.loggers.TensorBoardLogger(save_dir=save_dir, name=None)

    # checkpoint_callback = ModelCheckpoint(
    #     dirpath=save_dir,
    # )

    trainer = pl.Trainer(
        gpus=cfg.GPUS,
        strategy=DDPPlugin(find_unused_parameters=True),
        precision=cfg.PRECISION,
        sync_batchnorm=True,
        gradient_clip_val=cfg.GRAD_NORM_CLIP,
        max_epochs=cfg.EPOCHS,
        weights_summary=cfg.WEIGHT_SUMMARY,
        logger=tb_logger,
        # log_every_n_steps=cfg.LOGGING_INTERVAL,
        val_check_interval=cfg.VALID_FREQ,
        num_sanity_val_steps=0,
        profiler='simple',

        # callbacks=checkpoint_callback,
    )

    # args.eval_path = '/home/master/10/cytseng/fiery/tensorboard_logs/lss_mm_cam_6_imgSize_224_480_segLoss_semantic/version_0/checkpoints/37.ckpt'
    # args.eval_path = '/home/master/10/cytseng/fiery/tensorboard_logs/lss_mm_cam_6_imgSize_336_720_segLoss/version_1/checkpoints/20.ckpt'

    if args.eval_path is None:
        trainer.fit(model=model, train_dataloaders=trainloader, val_dataloaders=valloader, ckpt_path=cfg.CKPT_PATH)
        trainer.test(dataloaders=testloader, ckpt_path='best', verbose=False)

    else:
        trainer.test(model=model, dataloaders=testloader, ckpt_path=args.eval_path, verbose=False)
    # trainer.save_checkpoint("final_epoch.ckpt")


if __name__ == "__main__":
    main()<|MERGE_RESOLUTION|>--- conflicted
+++ resolved
@@ -30,23 +30,17 @@
     # save_dir = os.path.join(
     #     cfg.LOG_DIR, time.strftime('%d%B%Yat%H:%M:%S%Z') + '_' + socket.gethostname() + '_' + cfg.TAG
     # )
-<<<<<<< HEAD
-    save_dir_tags = [cfg.TAG,
-                     cfg.OBJ.HEAD_NAME,
-                     f'cam_{cfg.IMAGE.N_CAMERA}',
-                     f'imgSize_{cfg.IMAGE.FINAL_DIM[0]}_{cfg.IMAGE.FINAL_DIM[1]}',
-                     f'resolution_{cfg.LIFT.X_BOUND[2]}_{cfg.LIFT.Y_BOUND[2]}',
-                     f'img_encoder_ds_{cfg.MODEL.ENCODER.DOWNSAMPLE}',
-                     ]
-=======
+
     save_dir_tags = [
         cfg.TAG,
         cfg.OBJ.HEAD_NAME,
         f'cam_{cfg.IMAGE.N_CAMERA}',
         f'imgSize_{cfg.IMAGE.FINAL_DIM[0]}_{cfg.IMAGE.FINAL_DIM[1]}',
+        f'resolution_{cfg.LIFT.X_BOUND[2]}_{cfg.LIFT.Y_BOUND[2]}',
+        f'img_encoder_ds_{cfg.MODEL.ENCODER.DOWNSAMPLE}',
         cfg.MODEL.MM.HEAD_MAPPING.get(cfg.MODEL.MM.BBOX_HEAD.type, cfg.MODEL.MM.BBOX_HEAD.type)
     ]
->>>>>>> 2369928e
+
     if cfg.LOSS.SEG_USE is True:
         save_dir_tags.append('segLoss')
         
@@ -58,18 +52,15 @@
 
     if cfg.MODEL.MM.SEG_CAT_BACKBONE:
         save_dir_tags.append('seg_cat_backbone')
+
     if cfg.MODEL.MM.SEG_ADD_BACKBONE:
         save_dir_tags.append('seg_add_backbone')
 
     if cfg.DATASET.VERSION == 'v1.0-mini':
         save_dir_tags.append('mini')
 
-<<<<<<< HEAD
     if args.eval_path is not None:
         save_dir_tags.append('test')
-=======
-
->>>>>>> 2369928e
 
     save_dir = os.path.join(cfg.LOG_DIR, '_'.join(save_dir_tags))
     tb_logger = pl.loggers.TensorBoardLogger(save_dir=save_dir, name=None)
