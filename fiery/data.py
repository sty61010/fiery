import os
from PIL import Image
from cv2 import resizeWindow

import numpy as np
import cv2
import torch
import torchvision

from pyquaternion import Quaternion
from nuscenes.nuscenes import NuScenes
from nuscenes.utils.splits import create_splits_scenes
from nuscenes.utils.data_classes import Box
from lyft_dataset_sdk.lyftdataset import LyftDataset

from fiery.utils.geometry import (
    make_grid,
    resize_and_crop_image,
    update_intrinsics,
    calculate_birds_eye_view_parameters,
    convert_egopose_to_matrix_numpy,
    pose_vec2mat,
    mat2pose_vec,
    invert_matrix_egopose_numpy,
)
from fiery.utils.instance import convert_instance_mask_to_center_and_offset_label
from fiery.utils.lyft_splits import TRAIN_LYFT_INDICES, VAL_LYFT_INDICES

from collections import namedtuple
from fiery.utils.object_encoder import ObjectEncoder
import random
# mmdet3d
from mmdet3d.core import Box3DMode
from mmdet3d.core.bbox import LiDARInstance3DBoxes
# from mmdet3d.core.bbox import get_box_type


general_to_detection = {
    "human.pedestrian.adult": "pedestrian",
    "human.pedestrian.child": "pedestrian",
    # "human.pedestrian.wheelchair": "ignore",
    # "human.pedestrian.stroller": "ignore",
    # "human.pedestrian.personal_mobility": "ignore",
    "human.pedestrian.police_officer": "pedestrian",
    "human.pedestrian.construction_worker": "pedestrian",
    # "animal": "ignore",
    "vehicle.car": "car",
    "vehicle.motorcycle": "motorcycle",
    "vehicle.bicycle": "bicycle",
    "vehicle.bus.bendy": "bus",
    "vehicle.bus.rigid": "bus",
    "vehicle.truck": "truck",
    "vehicle.construction": "construction_vehicle",
    # "vehicle.emergency.ambulance": "ignore",
    # "vehicle.emergency.police": "ignore",
    "vehicle.trailer": "trailer",
    "movable_object.barrier": "barrier",
    "movable_object.trafficcone": "traffic_cone",
    # "movable_object.pushable_pullable": "ignore",
    # "movable_object.debris": "ignore",
    # "static_object.bicycle_rack": "ignore",
}

NUSCENE_CLASS_NAMES = [
    'car',
    'truck',
    'trailer',
    'bus',
    'construction_vehicle',
    'bicycle',
    'motorcycle',
    'pedestrian',
    'traffic_cone',
    'barrier',
    # "ignore",
]

ObjectData = namedtuple(
    'ObjectData',
    [
        'classname',
        'position',
        'dimensions',
        'angle',
        'score',
        'rec',
    ]
)


class FuturePredictionDataset(torch.utils.data.Dataset):
    def __init__(self, nusc, is_train, cfg):
        self.nusc = nusc
        self.is_train = is_train
        self.cfg = cfg

        self.is_lyft = isinstance(nusc, LyftDataset)

        if self.is_lyft:
            self.dataroot = self.nusc.data_path
        else:
            self.dataroot = self.nusc.dataroot

        self.mode = 'train' if self.is_train else 'val'

        self.sequence_length = cfg.TIME_RECEPTIVE_FIELD + cfg.N_FUTURE_FRAMES

        self.scenes = self.get_scenes()
        self.ixes = self.prepro()
        self.indices = self.get_indices()

        # Image resizing and cropping
        self.augmentation_parameters = self.get_resizing_and_cropping_parameters()

        # Normalising input images
        self.normalise_image = torchvision.transforms.Compose(
            [torchvision.transforms.ToTensor(),
             torchvision.transforms.Normalize(mean=[0.485, 0.456, 0.406], std=[0.229, 0.224, 0.225]),
             ]
        )

        # Bird's-eye view parameters
        bev_resolution, bev_start_position, bev_dimension = calculate_birds_eye_view_parameters(
            cfg.LIFT.X_BOUND, cfg.LIFT.Y_BOUND, cfg.LIFT.Z_BOUND
        )
        self.bev_resolution, self.bev_start_position, self.bev_dimension = (
            bev_resolution.numpy(), bev_start_position.numpy(), bev_dimension.numpy()
        )

        # Spatial extent in bird's-eye view, in meters
        self.spatial_extent = (self.cfg.LIFT.X_BOUND[1], self.cfg.LIFT.Y_BOUND[1])

        # Objectencoder
        self.encoder = ObjectEncoder()

    def get_scenes(self):

        if self.is_lyft:
            scenes = [row['name'] for row in self.nusc.scene]

            # Split in train/val
            indices = TRAIN_LYFT_INDICES if self.is_train else VAL_LYFT_INDICES
            scenes = [scenes[i] for i in indices]
        else:
            # filter by scene split
            split = {'v1.0-trainval': {True: 'train', False: 'val'},
                     'v1.0-mini': {True: 'mini_train', False: 'mini_val'}, }[
                self.nusc.version
            ][self.is_train]

            scenes = create_splits_scenes()[split]

        return scenes

    def prepro(self):
        samples = [samp for samp in self.nusc.sample]

        # remove samples that aren't in this split
        samples = [samp for samp in samples if self.nusc.get('scene', samp['scene_token'])['name'] in self.scenes]

        # sort by scene, timestamp (only to make chronological viz easier)
        samples.sort(key=lambda x: (x['scene_token'], x['timestamp']))
        print(len(samples))
        return samples

    def get_indices(self):
        indices = []
        for index in range(len(self.ixes)):
            is_valid_data = True
            previous_rec = None
            current_indices = []
            for t in range(self.sequence_length):
                index_t = index + t
                # Going over the dataset size limit.
                if index_t >= len(self.ixes):
                    is_valid_data = False
                    break
                rec = self.ixes[index_t]
                # Check if scene is the same
                if (previous_rec is not None) and (rec['scene_token'] != previous_rec['scene_token']):
                    is_valid_data = False
                    break

                current_indices.append(index_t)
                previous_rec = rec

            if is_valid_data:
                indices.append(current_indices)

        return np.asarray(indices)

    def get_resizing_and_cropping_parameters(self):
        original_height, original_width = self.cfg.IMAGE.ORIGINAL_HEIGHT, self.cfg.IMAGE.ORIGINAL_WIDTH
        final_height, final_width = self.cfg.IMAGE.FINAL_DIM

        if self.cfg.IMAGE.IMAGE_AUG:
            low, high = self.cfg.IMAGE.RANDOM_RESIZE_RANGE
            resize_scale = np.random.uniform(low=low, high=high)

            resize_dims = (int(original_width * resize_scale), int(original_height * resize_scale))
            resized_width, resized_height = resize_dims
            crop_h = int(max(0, (resized_height - final_height)))
            crop_w = int(np.random.randint(0, (resized_width - final_width)))
        else:
            resize_scale = self.cfg.IMAGE.RESIZE_SCALE
            resize_dims = (int(original_width * resize_scale), int(original_height * resize_scale))
            resized_width, resized_height = resize_dims
            crop_h = self.cfg.IMAGE.TOP_CROP
            crop_w = int(max(0, (resized_width - final_width) / 2))
            if resized_width != final_width:
                print('Zero padding left and right parts of the image.')
            if crop_h + final_height != resized_height:
                print('Zero padding bottom part of the image.')

        # Left, top, right, bottom crops.
        crop = (crop_w, crop_h, crop_w + final_width, crop_h + final_height)

        return {'scale_width': resize_scale,
                'scale_height': resize_scale,
                'resize_dims': resize_dims,
                'crop': crop,
                }

    def get_input_data(self, rec):
        """
        Parameters
        ----------
            rec: nuscenes identifier for a given timestamp

        Returns
        -------
            images: torch.Tensor<float> (N, 3, H, W)
            intrinsics: torch.Tensor<float> (3, 3)
            extrinsics: torch.Tensor(N, 4, 4)
        """
        images = []
        intrinsics = []
        extrinsics = []
        cameras = self.cfg.IMAGE.NAMES
        n_camera = self.cfg.IMAGE.N_CAMERA
        # The extrinsics we want are from the camera sensor to "flat egopose" as defined
        # https://github.com/nutonomy/nuscenes-devkit/blob/9b492f76df22943daf1dc991358d3d606314af27/python-sdk/nuscenes/nuscenes.py#L279
        # which corresponds to the position of the lidar.
        # This is because the labels are generated by projecting the 3D bounding box in this lidar's reference frame.

        # From lidar egopose to world.
        lidar_sample = self.nusc.get('sample_data', rec['data']['LIDAR_TOP'])
        lidar_pose = self.nusc.get('ego_pose', lidar_sample['ego_pose_token'])
        yaw = Quaternion(lidar_pose['rotation']).yaw_pitch_roll[0]
        lidar_rotation = Quaternion(scalar=np.cos(yaw / 2), vector=[0, 0, np.sin(yaw / 2)])
        lidar_translation = np.array(lidar_pose['translation'])[:, None]
        lidar_to_world = np.vstack([
            np.hstack((lidar_rotation.rotation_matrix, lidar_translation)),
            np.array([0, 0, 0, 1])
        ])
        cams = random.sample(cameras, n_camera)
        # print("cams: ", cams)
        for cam in cams:
            camera_sample = self.nusc.get('sample_data', rec['data'][cam])

            # Transformation from world to egopose
            car_egopose = self.nusc.get('ego_pose', camera_sample['ego_pose_token'])
            egopose_rotation = Quaternion(car_egopose['rotation']).inverse
            egopose_translation = -np.array(car_egopose['translation'])[:, None]
            world_to_car_egopose = np.vstack([
                np.hstack((egopose_rotation.rotation_matrix, egopose_rotation.rotation_matrix @ egopose_translation)),
                np.array([0, 0, 0, 1])
            ])

            # From egopose to sensor
            sensor_sample = self.nusc.get('calibrated_sensor', camera_sample['calibrated_sensor_token'])
            intrinsic = torch.Tensor(sensor_sample['camera_intrinsic'])
            sensor_rotation = Quaternion(sensor_sample['rotation'])
            sensor_translation = np.array(sensor_sample['translation'])[:, None]
            car_egopose_to_sensor = np.vstack([
                np.hstack((sensor_rotation.rotation_matrix, sensor_translation)),
                np.array([0, 0, 0, 1])
            ])
            car_egopose_to_sensor = np.linalg.inv(car_egopose_to_sensor)

            # Combine all the transformation.
            # From sensor to lidar.
            lidar_to_sensor = car_egopose_to_sensor @ world_to_car_egopose @ lidar_to_world
            sensor_to_lidar = torch.from_numpy(np.linalg.inv(lidar_to_sensor)).float()

            # Load image
            image_filename = os.path.join(self.dataroot, camera_sample['filename'])
            img = Image.open(image_filename)
            # Resize and crop
            img = resize_and_crop_image(
                img, resize_dims=self.augmentation_parameters['resize_dims'], crop=self.augmentation_parameters['crop']
            )
            # Normalise image
            normalised_img = self.normalise_image(img)

            # Combine resize/cropping in the intrinsics
            top_crop = self.augmentation_parameters['crop'][1]
            left_crop = self.augmentation_parameters['crop'][0]
            intrinsic = update_intrinsics(
                intrinsic, top_crop, left_crop,
                scale_width=self.augmentation_parameters['scale_width'],
                scale_height=self.augmentation_parameters['scale_height']
            )

            images.append(normalised_img.unsqueeze(0).unsqueeze(0))
            intrinsics.append(intrinsic.unsqueeze(0).unsqueeze(0))
            extrinsics.append(sensor_to_lidar.unsqueeze(0).unsqueeze(0))

        images, intrinsics, extrinsics = (torch.cat(images, dim=1),
                                          torch.cat(intrinsics, dim=1),
                                          torch.cat(extrinsics, dim=1)
                                          )

        return images, intrinsics, extrinsics

    def _get_top_lidar_pose(self, rec):
        egopose = self.nusc.get('ego_pose',
                                self.nusc.get('sample_data',
                                              rec['data']['LIDAR_TOP'])['ego_pose_token'])
        trans = -np.array(egopose['translation'])
        yaw = Quaternion(egopose['rotation']).yaw_pitch_roll[0]
        rot = Quaternion(scalar=np.cos(yaw / 2), vector=[0, 0, np.sin(yaw / 2)]).inverse
        return trans, rot

    def _get_poly_region_in_image(self, instance_annotation, ego_translation, ego_rotation, token):
        box = Box(
            instance_annotation['translation'],
            instance_annotation['size'],
            Quaternion(instance_annotation['rotation']),
            name=instance_annotation['category_name'],
            token=token,
        )
        box.translate(ego_translation)
        box.rotate(ego_rotation)

        pts = box.bottom_corners()[:2].T
        pts = np.round(
            (pts - self.bev_start_position[:2] + self.bev_resolution[:2] / 2.0) / self.bev_resolution[:2]).astype(np.int32)
        pts[:, [1, 0]] = pts[:, [0, 1]]

        z = box.bottom_corners()[2, 0]

        return box, pts, z

    def get_birds_eye_view_label(self, rec, instance_map):
        translation, rotation = self._get_top_lidar_pose(rec)
        segmentation = np.zeros((self.bev_dimension[0], self.bev_dimension[1]))
        # Background is ID 0
        instance = np.zeros((self.bev_dimension[0], self.bev_dimension[1]))
        z_position = np.zeros((self.bev_dimension[0], self.bev_dimension[1]))
        attribute_label = np.zeros((self.bev_dimension[0], self.bev_dimension[1]))
        objects = list()
        boxes = []
        for annotation_token in rec['anns']:
            # Filter out all non vehicle instances -> no -> for all classes !!
            annotation = self.nusc.get('sample_annotation', annotation_token)

            if not self.is_lyft:
                # NuScenes filter

                # if self.cfg.LOSS.SEG_USE is True:
                #     if 'vehicle' not in annotation['category_name']:
                #         continue704×256

                if annotation['category_name'] not in general_to_detection:
                    continue
                if self.cfg.DATASET.FILTER_INVISIBLE_VEHICLES and int(annotation['visibility_token']) == 1:
                    continue
            else:
                # Lyft filter
                if annotation['category_name'] not in ['bus', 'car', 'construction_vehicle', 'trailer', 'truck']:
                    continue

            if annotation['instance_token'] not in instance_map:
                instance_map[annotation['instance_token']] = len(instance_map) + 1
            instance_id = instance_map[annotation['instance_token']]

            if not self.is_lyft:
                instance_attribute = int(annotation['visibility_token'])
            else:
                instance_attribute = 0

            box, poly_region, z = self._get_poly_region_in_image(annotation,
                                                                 translation,
                                                                 rotation,
                                                                 rec['token'],
                                                                 )
            if self.cfg.SEMANTIC_SEG.NUSCENE_CLASS:
                cv2.fillPoly(segmentation, [poly_region], NUSCENE_CLASS_NAMES.index(
                    general_to_detection[box.name]) + 1.0)
            else:
                cv2.fillPoly(segmentation, [poly_region], 1.0)

            cv2.fillPoly(instance, [poly_region], instance_id)
            cv2.fillPoly(z_position, [poly_region], z)
            cv2.fillPoly(attribute_label, [poly_region], instance_attribute)

            # print("instance: ", instance.shape)
            # print("segmentation: ", segmentation.shape)
            # print("z_position: ", z_position.shape)

            objects.append(
                ObjectData(
                    classname=general_to_detection[box.name],
                    dimensions=box.wlh,
                    position=box.center,
                    angle=box.orientation.radians,
                    score=1,
                    rec=rec['data']['LIDAR_TOP'],
                )
            )
            boxes.append(box)

        return segmentation, instance, z_position, instance_map, attribute_label, objects, boxes

    def _get_annos(self, boxes):
        # gt_bboxes_3d: [N, 7] or [N, 9]
        locs = np.array([b.center for b in boxes]).reshape(-1, 3)  # [x, y, z]
        dims = np.array([b.wlh for b in boxes]).reshape(-1, 3)  # [y_size, x_size, z_size]

        # Swap X, Y axis
        locs[:, [1, 0]] = locs[:, [0, 1]]

        rots = np.array([b.orientation.yaw_pitch_roll[0] for b in boxes]).reshape(-1, 1)
<<<<<<< HEAD
        gt_bboxes_3d_list = [locs, dims, -rots - np.pi / 2]
=======
        gt_bboxes_3d_list = [locs, dims, -rots + np.pi / 2]
>>>>>>> 7d515999

        if self.cfg.DATASET.INCLUDE_VELOCITY:
            gt_bboxes_3d_list.append(np.zeros((len(boxes), 2)))

        gt_bboxes_3d = np.concatenate(gt_bboxes_3d_list, axis=1)
        gt_bboxes_3d = torch.from_numpy(gt_bboxes_3d).float()

        gt_bboxes_3d = LiDARInstance3DBoxes(
            gt_bboxes_3d,
            box_dim=gt_bboxes_3d.shape[-1],
            origin=(0.5, 0.5, 0.5)).convert_to(Box3DMode.LIDAR)

        # gt_names_3d: [N,]
        gt_names_3d = [b.name for b in boxes]
        for i in range(len(gt_names_3d)):
            if gt_names_3d[i] in general_to_detection:
                gt_names_3d[i] = general_to_detection[gt_names_3d[i]]
        # gt_names_3d = np.array(gt_names_3d)

        # gt_labels_3d: [N,]
        gt_labels_3d = []
        for cat in gt_names_3d:
            if cat in NUSCENE_CLASS_NAMES:
                gt_labels_3d.append(NUSCENE_CLASS_NAMES.index(cat))
            else:
                gt_labels_3d.append(-1)
        gt_labels_3d = np.array(gt_labels_3d)
        gt_labels_3d = torch.from_numpy(gt_labels_3d)

        # input_metas
        input_metas = dict(
            boxes_3d=gt_bboxes_3d,
            box_mode_3d=Box3DMode.LIDAR,
            box_type_3d=LiDARInstance3DBoxes,
        )
        anns_results = dict(
            gt_bboxes_3d=gt_bboxes_3d,
            gt_labels_3d=gt_labels_3d,
            gt_names_3d=gt_names_3d,
            input_metas=input_metas,
        )

        return anns_results

    def _get_gt_encoded(self, objects):
        grid = make_grid(
            [self.cfg.LIFT.X_BOUND[1] - self.cfg.LIFT.X_BOUND[0], self.cfg.LIFT.Y_BOUND[1] - self.cfg.LIFT.Y_BOUND[0]],
            [self.cfg.LIFT.X_BOUND[0], self.cfg.LIFT.Y_BOUND[0], 1.74],
            self.cfg.LIFT.X_BOUND[2]
        )

        gt_encoded = self.encoder.encode(objects, grid)
        return gt_encoded

    def get_label(self, rec, instance_map):
        segmentation_np, instance_np, z_position_np, instance_map, attribute_label_np, objects, boxes = \
            self.get_birds_eye_view_label(rec, instance_map)

        segmentation = torch.from_numpy(segmentation_np).long().unsqueeze(0).unsqueeze(0)
        instance = torch.from_numpy(instance_np).long().unsqueeze(0)
        z_position = torch.from_numpy(z_position_np).float().unsqueeze(0).unsqueeze(0)
        attribute_label = torch.from_numpy(attribute_label_np).long().unsqueeze(0).unsqueeze(0)

        gt_encoded = self._get_gt_encoded(objects)
        heatmaps, gt_pos_offsets, gt_dim_offsets, gt_ang_offsets, mask = gt_encoded
        heatmaps = heatmaps.unsqueeze(0)
        gt_pos_offsets = gt_pos_offsets.unsqueeze(0)
        gt_dim_offsets = gt_dim_offsets.unsqueeze(0)
        gt_ang_offsets = gt_ang_offsets.unsqueeze(0)
        mask = mask.unsqueeze(0)
        gt_encoded = heatmaps, gt_pos_offsets, gt_dim_offsets, gt_ang_offsets, mask

        anns_results = self._get_annos(boxes)
        return segmentation, instance, z_position, instance_map, attribute_label, gt_encoded, anns_results

    def get_future_egomotion(self, rec, index):
        rec_t0 = rec

        # Identity
        future_egomotion = np.eye(4, dtype=np.float32)

        if index < len(self.ixes) - 1:
            rec_t1 = self.ixes[index + 1]

            if rec_t0['scene_token'] == rec_t1['scene_token']:
                egopose_t0 = self.nusc.get(
                    'ego_pose', self.nusc.get('sample_data', rec_t0['data']['LIDAR_TOP'])['ego_pose_token']
                )
                egopose_t1 = self.nusc.get(
                    'ego_pose', self.nusc.get('sample_data', rec_t1['data']['LIDAR_TOP'])['ego_pose_token']
                )

                egopose_t0 = convert_egopose_to_matrix_numpy(egopose_t0)
                egopose_t1 = convert_egopose_to_matrix_numpy(egopose_t1)

                future_egomotion = invert_matrix_egopose_numpy(egopose_t1).dot(egopose_t0)
                future_egomotion[3, :3] = 0.0
                future_egomotion[3, 3] = 1.0

        future_egomotion = torch.Tensor(future_egomotion).float()

        # Convert to 6DoF vector
        future_egomotion = mat2pose_vec(future_egomotion)
        return future_egomotion.unsqueeze(0)

    def __len__(self):
        # return len(self.indices)
        return len(self.ixes)

    def __getitem__(self, index):
        """
        Returns
        -------
            data: dict with the following keys:
                image: torch.Tensor<float> (T, N, 3, H, W)
                    normalised cameras images with T the sequence length, and N the number of cameras.
                intrinsics: torch.Tensor<float> (T, N, 3, 3)
                    intrinsics containing resizing and cropping parameters.
                extrinsics: torch.Tensor<float> (T, N, 4, 4)
                    6 DoF pose from world coordinates to camera coordinates.
                segmentation: torch.Tensor<int64> (T, 1, H_bev, W_bev)
                    (H_bev, W_bev) are the pixel dimensions in bird's-eye view.
                instance: torch.Tensor<int64> (T, 1, H_bev, W_bev)
                centerness: torch.Tensor<float> (T, 1, H_bev, W_bev)
                offset: torch.Tensor<float> (T, 2, H_bev, W_bev)
                flow: torch.Tensor<float> (T, 2, H_bev, W_bev)
                future_egomotion: torch.Tensor<float> (T, 6)
                    6 DoF egomotion t -> t+1
                sample_token: List<str> (T,)
                'z_position': list_z_position,
                'attribute': list_attribute_label,


        """
        data = {}
        keys = ['image', 'intrinsics', 'extrinsics',
                'segmentation', 'instance', 'centerness', 'offset', 'flow', 'future_egomotion',
                'sample_token',
                'z_position', 'attribute',
                'heatmaps', 'gt_pos_offsets', 'gt_dim_offsets', 'gt_ang_offsets', 'mask',
                'gt_bboxes_3d', 'gt_labels_3d', 'gt_names_3d', 'input_metas',
                ]
        for key in keys:
            data[key] = []

        instance_map = {}
        # Loop over all the frames in the sequence.
        # for index_t in self.indices[index]:
        #     rec = self.ixes[index_t]
        for i in range(1):
            rec = self.ixes[index]

            images, intrinsics, extrinsics = self.get_input_data(rec)
            segmentation, instance, z_position, instance_map, attribute_label, gt_encoded, anns_results = \
                self.get_label(rec, instance_map)
            # Ground true encoded for object detection
            heatmaps, gt_pos_offsets, gt_dim_offsets, gt_ang_offsets, mask = gt_encoded

            # future_egomotion = self.get_future_egomotion(rec, index_t)
            future_egomotion = self.get_future_egomotion(rec, index)
            # print("anns_results['gt_bboxes_3d']: ", anns_results['gt_bboxes_3d'])
            # print("anns_results['gt_labels_3d']: ", anns_results['gt_labels_3d'].shape)
            # print("anns_results['gt_names_3d']: ", anns_results['gt_names_3d'])

            data['gt_bboxes_3d'].append(anns_results['gt_bboxes_3d'])
            data['gt_labels_3d'].append(anns_results['gt_labels_3d'])
            data['gt_names_3d'].append(anns_results['gt_names_3d'])
            data['input_metas'].append(anns_results['input_metas'])

            data['heatmaps'].append(heatmaps)
            data['gt_pos_offsets'].append(gt_pos_offsets)
            data['gt_dim_offsets'].append(gt_dim_offsets)
            data['gt_ang_offsets'].append(gt_ang_offsets)
            data['mask'].append(mask)

            data['image'].append(images)
            data['intrinsics'].append(intrinsics)
            data['extrinsics'].append(extrinsics)

            data['segmentation'].append(segmentation)
            data['instance'].append(instance)
            data['future_egomotion'].append(future_egomotion)
            data['sample_token'].append(rec['token'])
            data['z_position'].append(z_position)
            data['attribute'].append(attribute_label)

        for key, value in data.items():
            if key in ['sample_token', 'centerness', 'offset', 'flow', 'gt_bboxes_3d', 'gt_labels_3d', 'gt_names_3d', 'input_metas', ]:
                continue
            data[key] = torch.cat(value, dim=0)

        # If lyft need to subsample, and update future_egomotions
        if self.cfg.MODEL.SUBSAMPLE:
            for key, value in data.items():
                if key in ['future_egomotion', 'sample_token', 'centerness', 'offset', 'flow']:
                    continue
                data[key] = data[key][::2].clone()
            data['sample_token'] = data['sample_token'][::2]

            # Update future egomotions
            future_egomotions_matrix = pose_vec2mat(data['future_egomotion'])
            future_egomotion_accum = torch.zeros_like(future_egomotions_matrix)
            future_egomotion_accum[:-1] = future_egomotions_matrix[:-1] @ future_egomotions_matrix[1:]
            future_egomotion_accum = mat2pose_vec(future_egomotion_accum)
            data['future_egomotion'] = future_egomotion_accum[::2].clone()

        instance_centerness, instance_offset, instance_flow = convert_instance_mask_to_center_and_offset_label(
            data['instance'], data['future_egomotion'],
            num_instances=len(instance_map), ignore_index=self.cfg.DATASET.IGNORE_INDEX, subtract_egomotion=True,
            spatial_extent=self.spatial_extent,
        )
        data['centerness'] = instance_centerness
        data['offset'] = instance_offset
        data['flow'] = instance_flow
        return data


class DeviceDict(dict):
    def __init__(self, *args):
        super(DeviceDict, self).__init__(*args)

    def to(self, device):
        dd = DeviceDict()
        for k, v in self.items():
            if torch.is_tensor(v):
                dd[k] = v.to(device)
            else:
                dd[k] = v
        return dd


def collate_helper(elems, key):
    if key in ['gt_bboxes_3d', 'gt_labels_3d', 'gt_names_3d', 'input_metas', ]:
        return elems
    else:
        return torch.utils.data.dataloader.default_collate(elems)


def mm_collact_fn(batch):
    elem = batch[0]
    return DeviceDict({key: collate_helper([d[key] for d in batch], key) for key in elem})


def prepare_dataloaders(cfg, return_dataset=False):

    version = cfg.DATASET.VERSION
    train_on_training_data = True

    if cfg.DATASET.NAME == 'nuscenes':
        # 28130 train and 6019 val
        dataroot = os.path.join(cfg.DATASET.DATAROOT, version)
        nusc = NuScenes(version='{}'.format(cfg.DATASET.VERSION), dataroot=dataroot, verbose=False)
    elif cfg.DATASET.NAME == 'lyft':
        # train contains 22680 samples
        # we split in 16506 6174
        dataroot = os.path.join(cfg.DATASET.DATAROOT, 'trainval')
        nusc = LyftDataset(data_path=dataroot,
                           json_path=os.path.join(dataroot, 'train_data'),
                           verbose=True)

    traindata = FuturePredictionDataset(nusc, train_on_training_data, cfg)
    valdata = FuturePredictionDataset(nusc, False, cfg)
    testdata = FuturePredictionDataset(nusc, False, cfg) if not cfg.TEST_TRAINSET else traindata

    # if cfg.DATASET.VERSION == 'v1.0-mini':
    #     traindata.indices = traindata.indices[:10]
    #     valdata.indices = valdata.indices[:10]

    if cfg.DATASET.TRAINING_SAMPLES != -1:
        traindata.ixes = traindata.ixes[:cfg.DATASET.TRAINING_SAMPLES]

    if cfg.DATASET.VALIDATING_SAMPLES != -1:
        valdata.ixes = valdata.ixes[:cfg.DATASET.VALIDATING_SAMPLES]

    print("traindata.__len__(): ", traindata.__len__())
    print("valdata.__len__(): ", valdata.__len__())
    print("testdata.__len__(): ", testdata.__len__())

    nworkers = cfg.N_WORKERS
    trainloader = torch.utils.data.DataLoader(
        traindata, batch_size=cfg.BATCHSIZE, shuffle=True, collate_fn=mm_collact_fn, num_workers=nworkers, pin_memory=True, drop_last=True
    )
    valloader = torch.utils.data.DataLoader(
        valdata, batch_size=cfg.VAL_BATCHSIZE, shuffle=False, collate_fn=mm_collact_fn, num_workers=nworkers, pin_memory=True, drop_last=False
    )
    testloader = torch.utils.data.DataLoader(
        testdata, batch_size=cfg.VAL_BATCHSIZE, shuffle=False, collate_fn=mm_collact_fn, num_workers=nworkers, pin_memory=True, drop_last=False
    )
    if return_dataset:
        return trainloader, valloader, testloader, traindata, valdata, testdata
    else:
        return trainloader, valloader, testloader<|MERGE_RESOLUTION|>--- conflicted
+++ resolved
@@ -422,11 +422,9 @@
         locs[:, [1, 0]] = locs[:, [0, 1]]
 
         rots = np.array([b.orientation.yaw_pitch_roll[0] for b in boxes]).reshape(-1, 1)
-<<<<<<< HEAD
-        gt_bboxes_3d_list = [locs, dims, -rots - np.pi / 2]
-=======
+
+        # Revise Rotation angle for mirror line:  y = x
         gt_bboxes_3d_list = [locs, dims, -rots + np.pi / 2]
->>>>>>> 7d515999
 
         if self.cfg.DATASET.INCLUDE_VELOCITY:
             gt_bboxes_3d_list.append(np.zeros((len(boxes), 2)))
