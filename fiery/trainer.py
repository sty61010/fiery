import os
import json
import operator
import numpy as np

import torch
import torch.nn as nn
import pytorch_lightning as pl

from fiery.config import get_cfg
from fiery.models.fiery import Fiery
from fiery.losses import ProbabilisticLoss, SpatialRegressionLoss, SegmentationLoss
from fiery.metrics import IntersectionOverUnion, PanopticMetric
from fiery.object_losses import compute_loss
from fiery.utils.geometry import cumulative_warp_features_reverse, make_grid
from fiery.utils.instance import predict_instance_segmentation_and_trajectories
from fiery.utils.visualisation import visualise_output


# from fiery.object_losses import compute_loss
from fiery.utils.object_encoder import ObjectEncoder
from fiery.utils.object_visualisation import visualize_bev
from fiery.utils.nuscenes_visualization import visualize_bbox, visualize_sample, visualize_center

from fiery.utils.object_evaluation_utils import (cls_attr_dist, evaluate_json, lidar_egopose_to_world)
from fiery.utils.mm_obj_evaluation_utils import output_to_nusc_box

from nuscenes.nuscenes import NuScenes
from pyquaternion.quaternion import Quaternion
from mmdet3d.core import bbox3d2result


class TrainingModule(pl.LightningModule):
    def __init__(self, hparams):
        super().__init__()

        # see config.py for details
        # self.hparams = hparams
        self.save_hyperparameters(hparams)
        # pytorch lightning does not support saving YACS CfgNone
        cfg = get_cfg(cfg_dict=self.hparams)
        self.cfg = cfg

        if self.cfg.SEMANTIC_SEG.NUSCENE_CLASS:
            SEMANTIC_SEG_WEIGHTS = [1.0, 2.0, 2.0, 2.0, 2.0, 2.0, 2.0, 2.0, 2.0, 2.0, 2.0]
        else:
            SEMANTIC_SEG_WEIGHTS = [1.0, 2.0]

        # self.n_classes = len(self.cfg.SEMANTIC_SEG.WEIGHTS)
        self.n_classes = len(SEMANTIC_SEG_WEIGHTS)

        # Bird's-eye view extent in meters
        assert self.cfg.LIFT.X_BOUND[1] > 0 and self.cfg.LIFT.Y_BOUND[1] > 0
        self.spatial_extent = (
            self.cfg.LIFT.X_BOUND[1], self.cfg.LIFT.Y_BOUND[1])

        # Model
        self.model = Fiery(cfg)

        # Losses
        self.losses_fn = nn.ModuleDict()

        self.losses_fn['segmentation'] = SegmentationLoss(
            # class_weights=torch.Tensor(self.cfg.SEMANTIC_SEG.WEIGHTS),
            class_weights=torch.Tensor(SEMANTIC_SEG_WEIGHTS),

            use_top_k=self.cfg.SEMANTIC_SEG.USE_TOP_K,
            top_k_ratio=self.cfg.SEMANTIC_SEG.TOP_K_RATIO,
            future_discount=self.cfg.FUTURE_DISCOUNT,
        )

        # Uncertainty weighting
        self.model.segmentation_weight = nn.Parameter(
            torch.tensor(0.0), requires_grad=True)

        self.metric_iou_val = IntersectionOverUnion(self.n_classes)

        self.losses_fn['instance_center'] = SpatialRegressionLoss(
            norm=2, future_discount=self.cfg.FUTURE_DISCOUNT
        )
        self.losses_fn['instance_offset'] = SpatialRegressionLoss(
            norm=1, future_discount=self.cfg.FUTURE_DISCOUNT, ignore_index=self.cfg.DATASET.IGNORE_INDEX
        )

        # Uncertainty weighting
        self.model.centerness_weight = nn.Parameter(
            torch.tensor(0.0), requires_grad=True)
        self.model.offset_weight = nn.Parameter(
            torch.tensor(0.0), requires_grad=True)

        self.metric_panoptic_val = PanopticMetric(n_classes=self.n_classes)

        if self.cfg.INSTANCE_FLOW.ENABLED:
            self.losses_fn['instance_flow'] = SpatialRegressionLoss(
                norm=1, future_discount=self.cfg.FUTURE_DISCOUNT, ignore_index=self.cfg.DATASET.IGNORE_INDEX
            )
            # Uncertainty weighting
            self.model.flow_weight = nn.Parameter(
                torch.tensor(0.0), requires_grad=True)

        if self.cfg.PROBABILISTIC.ENABLED:
            self.losses_fn['probabilistic'] = ProbabilisticLoss()

        self.training_step_count = 0

        # ObjectEncoder
        self.encoder = ObjectEncoder()

        # Nuscene
        if cfg.DATASET.NAME == 'nuscenes':
            # 28130 train and 6019 val
            self.version = cfg.DATASET.VERSION
            self.dataroot = os.path.join(cfg.DATASET.DATAROOT, self.version)
            self.nusc = NuScenes(version='{}'.format(cfg.DATASET.VERSION), dataroot=self.dataroot, verbose=False)
            self.nusc_annos = {'results': {}, 'meta': None}

    def prepare_future_labels(self, batch):
        labels = {}
        future_distribution_inputs = []

        segmentation_labels = batch['segmentation']
        instance_center_labels = batch['centerness']
        instance_offset_labels = batch['offset']
        instance_flow_labels = batch['flow']
        gt_instance = batch['instance']
        future_egomotion = batch['future_egomotion']

        # Warp labels to present's reference frame
        segmentation_labels = cumulative_warp_features_reverse(
            segmentation_labels[:, (self.model.receptive_field - 1):].float(),
            future_egomotion[:, (self.model.receptive_field - 1):],
            mode='nearest', spatial_extent=self.spatial_extent,
        ).long().contiguous()
        labels['segmentation'] = segmentation_labels
        future_distribution_inputs.append(segmentation_labels)

        # Warp instance labels to present's reference frame
        gt_instance = cumulative_warp_features_reverse(
            gt_instance[:, (self.model.receptive_field - 1):].float().unsqueeze(2),
            future_egomotion[:, (self.model.receptive_field - 1):],
            mode='nearest', spatial_extent=self.spatial_extent,
        ).long().contiguous()[:, :, 0]
        labels['instance'] = gt_instance

        instance_center_labels = cumulative_warp_features_reverse(
            instance_center_labels[:, (self.model.receptive_field - 1):],
            future_egomotion[:, (self.model.receptive_field - 1):],
            mode='nearest', spatial_extent=self.spatial_extent,
        ).contiguous()
        labels['centerness'] = instance_center_labels

        instance_offset_labels = cumulative_warp_features_reverse(
            instance_offset_labels[:, (self.model.receptive_field - 1):],
            future_egomotion[:, (self.model.receptive_field - 1):],
            mode='nearest', spatial_extent=self.spatial_extent,
        ).contiguous()
        labels['offset'] = instance_offset_labels

        future_distribution_inputs.append(instance_center_labels)
        future_distribution_inputs.append(instance_offset_labels)

        if self.cfg.INSTANCE_FLOW.ENABLED:
            instance_flow_labels = cumulative_warp_features_reverse(
                instance_flow_labels[:, (self.model.receptive_field - 1):],
                future_egomotion[:, (self.model.receptive_field - 1):],
                mode='nearest', spatial_extent=self.spatial_extent,
            ).contiguous()
            labels['flow'] = instance_flow_labels

            future_distribution_inputs.append(instance_flow_labels)

        if len(future_distribution_inputs) > 0:
            future_distribution_inputs = torch.cat(
                future_distribution_inputs, dim=2)

        return labels, future_distribution_inputs

    def get_gt_encoded(self, batch):
        heatmaps = batch['heatmaps']
        gt_pos_offsets = batch['gt_pos_offsets']
        gt_dim_offsets = batch['gt_dim_offsets']
        gt_ang_offsets = batch['gt_ang_offsets']
        mask = batch['mask']
        # Reshape for compute loss
        # b: batch_size, s: time_length
        b, s = heatmaps.shape[:2]
        # print("b, s: ", b, s)
        #  reshape elements in gt_encoded
        heatmaps = heatmaps.view(b * s, *heatmaps.shape[2:])
        gt_pos_offsets = gt_pos_offsets.view(b * s, *gt_pos_offsets.shape[2:])
        gt_dim_offsets = gt_dim_offsets.view(b * s, *gt_dim_offsets.shape[2:])
        gt_ang_offsets = gt_ang_offsets.view(b * s, *gt_ang_offsets.shape[2:])
        mask = mask.view(b * s, *mask.shape[2:])
        # print("heatmaps: ", heatmaps.shape)
        # print("gt_pos_offsets: ", gt_pos_offsets.shape)
        # print("gt_dim_offsets: ", gt_dim_offsets.shape)
        # print("gt_ang_offsets: ", gt_ang_offsets.shape)
        # print("mask: ", mask.shape)

        return heatmaps, gt_pos_offsets, gt_dim_offsets, gt_ang_offsets, mask

    def get_pre_encoded(self, output):
        score = output['score']
        pos_offsets = output['pos_offsets']
        dim_offsets = output['dim_offsets']
        ang_offsets = output['ang_offsets']
        # Reshape for compute loss
        # b: batch_size, s: time_length
        b, s = score.shape[:2]
        # print("b, s: ", b, s)
        #  reshape elements in pre_encoded
        score = score.view(b * s, *score.shape[2:])
        pos_offsets = pos_offsets.view(b * s, *pos_offsets.shape[2:])
        dim_offsets = dim_offsets.view(b * s, *dim_offsets.shape[2:])
        ang_offsets = ang_offsets.view(b * s, *ang_offsets.shape[2:])
        # print("score: ", score.shape)
        # print("pos_offsets: ", pos_offsets.shape)
        # print("dim_offsets: ", dim_offsets.shape)
        # print("ang_offsets: ", ang_offsets.shape)

        return score, pos_offsets, dim_offsets, ang_offsets

    def get_objects(self, pre_encoded, gt_encoded):
        # Visualzation
        heatmaps, gt_pos_offsets, gt_dim_offsets, gt_ang_offsets, mask = gt_encoded
        score, pos_offsets, dim_offsets, ang_offsets = pre_encoded

        # N = batch_size * time_length
        N = score.shape[0]
        grid = make_grid(
            [self.cfg.LIFT.X_BOUND[1] - self.cfg.LIFT.X_BOUND[0], self.cfg.LIFT.Y_BOUND[1] - self.cfg.LIFT.Y_BOUND[0]],
            [self.cfg.LIFT.X_BOUND[0], self.cfg.LIFT.Y_BOUND[0], 1.74],
            self.cfg.LIFT.X_BOUND[2]
        )
        # print("grid: ", grid)
        # print("grid.shape: ", grid.shape)

        grids = grid.unsqueeze(0).repeat(N, 1, 1, 1).cuda()
        # print("grids.shape: ", grids.shape)
        # print("grids: ", grids)

        objects = self.encoder.decode_batch(heatmaps=heatmaps,
                                            pos_offsets=gt_pos_offsets,
                                            dim_offsets=gt_dim_offsets,
                                            ang_offsets=gt_ang_offsets,
                                            grids=grids)
        pre_objects = self.encoder.decode_batch(heatmaps=score,
                                                pos_offsets=pos_offsets,
                                                dim_offsets=dim_offsets,
                                                ang_offsets=ang_offsets,
                                                grids=grids)
        # print("object[0]: ", objects[0])
        # print("pre_objects[0]: ", pre_objects[0])

        return pre_objects, objects, grids

    def shared_step(self, batch, is_train):
        image = batch['image']
        intrinsics = batch['intrinsics']
        extrinsics = batch['extrinsics']
        future_egomotion = batch['future_egomotion']

        # Warp labels
        labels, future_distribution_inputs = self.prepare_future_labels(batch)
        #####
        # Forward pass
        #####
        output = self.model(
            image, intrinsics, extrinsics, future_egomotion, future_distribution_inputs
        )
        #####
        # Encoded label
        #####
        gt_encoded = self.get_gt_encoded(batch)
        pre_encoded = self.get_pre_encoded(output)

        #####
        # OBJ Loss computation
        #####
        if self.cfg.OBJ.HEAD_NAME == 'oft':
            loss, loss_dict = compute_loss(pre_encoded, gt_encoded)
        elif self.cfg.OBJ.HEAD_NAME == 'mm':
            detection_output = output['detection_output']
            loss_dict = self.model.detection_head.loss(batch, detection_output)
            loss = torch.stack([loss_value for loss_value in loss_dict.values()]).sum()
            loss_dict['total'] = loss

        #####
        # SEG Loss computation
        #####
        seg_loss = {}
        segmentation_factor = 1 / torch.exp(self.model.segmentation_weight)
        seg_loss['segmentation'] = segmentation_factor * self.losses_fn['segmentation'](
            output['segmentation'], labels['segmentation']
        )

        seg_loss['segmentation_uncertainty'] = 0.5 * self.model.segmentation_weight

        centerness_factor = 1 / (2 * torch.exp(self.model.centerness_weight))
        seg_loss['instance_center'] = centerness_factor * self.losses_fn['instance_center'](
            output['instance_center'], labels['centerness']
        )

        offset_factor = 1 / (2 * torch.exp(self.model.offset_weight))
        seg_loss['instance_offset'] = offset_factor * self.losses_fn['instance_offset'](
            output['instance_offset'], labels['offset']
        )

        seg_loss['centerness_uncertainty'] = 0.5 * self.model.centerness_weight
        seg_loss['offset_uncertainty'] = 0.5 * self.model.offset_weight

        if self.cfg.INSTANCE_FLOW.ENABLED:
            flow_factor = 1 / (2 * torch.exp(self.model.flow_weight))
            seg_loss['instance_flow'] = flow_factor * self.losses_fn['instance_flow'](
                output['instance_flow'], labels['flow']
            )

            seg_loss['flow_uncertainty'] = 0.5 * self.model.flow_weight

        if self.cfg.PROBABILISTIC.ENABLED:
            seg_loss['probabilistic'] = self.cfg.PROBABILISTIC.WEIGHT * \
                self.losses_fn['probabilistic'](output)

        # Metrics
        if not is_train:
            seg_prediction = output['segmentation'].detach()
            seg_prediction = torch.argmax(seg_prediction, dim=2, keepdims=True)
            self.metric_iou_val(seg_prediction, labels['segmentation'])

            pred_consistent_instance_seg = predict_instance_segmentation_and_trajectories(
                output, compute_matched_centers=False
            )

            self.metric_panoptic_val(
                pred_consistent_instance_seg, labels['instance'])

        return pre_encoded, gt_encoded, loss, loss_dict, output, labels, seg_loss

    def visualise(self, labels, output, global_step=None, prefix='train'):
        visualisation_video = visualise_output(labels, output, self.cfg)
        name = f'{prefix}_seg_outputs'
        # if prefix == 'val':
        # name = name + f'_{batch_idx}'
        self.logger.experiment.add_video(
            name,
            visualisation_video,
            global_step=self.global_step if global_step is None else global_step,
            fps=2
        )

    #####
    # training_step
    #####
    def training_step(self, batch, batch_idx):
        pre_encoded, gt_encoded, loss, loss_dict, output, labels, seg_loss = self.shared_step(batch, True)

        if self.cfg.LOSS.SEG_USE:
            #####
            # SEG Loss Logger
            #####
            for key, value in seg_loss.items():
                self.log(f'train_seg_loss/{key}', value)
            if batch_idx == 0:
                self.visualise(labels, output, prefix='train')

            loss = self.cfg.LOSS.OBJ_LOSS_WEIGHT.ALL * loss + self.cfg.LOSS.SEG_LOSS_WEIGHT.ALL * sum(seg_loss.values())
        else:
            loss = (self.cfg.LOSS.OBJ_LOSS_WEIGHT.ALL + self.cfg.LOSS.SEG_LOSS_WEIGHT.ALL) * loss

        if self.cfg.OBJ.HEAD_NAME == 'mm':
            if batch_idx == 0:
<<<<<<< HEAD
                tokens = batch['sample_token']
                tokens = [token for tokens_time_dim in tokens for token in tokens_time_dim]

                pred_bboxes_list = self.model.detection_head.get_bboxes(batch, output['detection_output'])
                pred_bboxes_list = [
                    bbox3d2result(bboxes, scores, labels)
                    for bboxes, scores, labels in pred_bboxes_list
                ]
                for detection, token in zip(pred_bboxes_list, tokens):
                    pred_boxes = output_to_nusc_box(detection, token)
                    # print("pred_boxes: ", pred_boxes)

                    self.logger.experiment.add_figure(
                        'train_mm_val_visualize_bev',
                        visualize_sample(
                            nusc=self.nusc,
                            sample_token=token,
                            pred_boxes=pred_boxes,
                        ),
                        global_step=self.global_step
                    )
                    break
=======
                self.mm_visualize(
                    batch,
                    output['detection_output'],
                    prefix='train'
                )
>>>>>>> 7d515999
        #####
        # OBJ Loss Logger
        #####
        for key, value in loss_dict.items():
            self.log(f'train_obj_loss/{key}', value)

        return {'loss': loss}

    #####
    # validation_step
    #####
    def validation_step(self, batch, batch_idx):
        pre_encoded, gt_encoded, loss, loss_dict, output, labels, seg_loss = self.shared_step(batch, False)

        if self.cfg.LOSS.SEG_USE is True:
            #####
            # SEG Loss Logger
            #####
            for key, value in seg_loss.items():
                self.log(f'val_seg_loss/{key}', value, batch_size=self.cfg.VAL_BATCHSIZE)
            if batch_idx == 0:
                self.visualise(labels, output, prefix='val')
            loss = self.cfg.LOSS.OBJ_LOSS_WEIGHT.ALL * loss + self.cfg.LOSS.SEG_LOSS_WEIGHT.ALL * sum(seg_loss.values())
        else:
            loss = (self.cfg.LOSS.OBJ_LOSS_WEIGHT.ALL + self.cfg.LOSS.SEG_LOSS_WEIGHT.ALL) * loss

        #####
        # OBJ Loss Logger
        #####
        for key, value in loss_dict.items():
            self.log(f'val_obj_loss/{key}', value, batch_size=self.cfg.VAL_BATCHSIZE)

        output_dict = {'val_loss': loss}
        # Visualzation & Evaluation
        tokens = batch['sample_token']
        tokens = [token for tokens_time_dim in tokens for token in tokens_time_dim]
        if self.cfg.OBJ.HEAD_NAME == 'oft':
            pred_objects, objects, grids = self.get_objects(pre_encoded, gt_encoded)
            self.logger.experiment.add_figure(
                'oft_val_visualize_bev',
                visualize_bev(
                    objects,
                    gt_encoded[0],
                    pred_objects,
                    pre_encoded[0],
                    grids
                ),
                global_step=self.global_step
            )
            if self.cfg.EVALUATION:
                self.oft_obj_evaluation(tokens, pred_objects)
        elif self.cfg.OBJ.HEAD_NAME == 'mm':
            pred_bboxes_list = self.model.detection_head.get_bboxes(batch, output['detection_output'])
            if batch_idx == 0:
                self.mm_visualize(
                    batch,
                    output['detection_output'],
                    pred_bboxes_list=pred_bboxes_list,
                    tokens=tokens,
                    prefix='val'
                )
            if self.cfg.EVALUATION:
                self.mm_obj_evaluation(tokens, pred_bboxes_list)

        return output_dict

    def mm_obj_evaluation(self, tokens, detections):
        for detection, token in zip(detections, tokens):
            annos = []
            # print("detection: ", (detection))
            bboxes, scores, labels = detection
            pred_boxes = output_to_nusc_box(
                bbox3d2result(
                    bboxes,
                    scores.detach().cpu(),
                    labels.detach().cpu()
                ),
                token,
                is_eval=True
            )
            for pred_box in pred_boxes:
                egopose_to_world_trans, egopose_to_world_rot = lidar_egopose_to_world(token, self.nusc)

                # transform from egopose to world
                pred_box.rotate(Quaternion(egopose_to_world_rot))
                pred_box.translate(np.array(egopose_to_world_trans))

                nusc_anno = {
                    'sample_token': pred_box.token,
                    'translation': pred_box.center.tolist(),
                    'size': pred_box.wlh.tolist(),
                    'rotation': pred_box.orientation.elements.tolist(),
                    'velocity': pred_box.velocity[:2].tolist(),
                    'detection_name': pred_box.name,
                    'detection_score': pred_box.score,
                    'attribute_name': max(cls_attr_dist[pred_box.name].items(),
                                          key=operator.itemgetter(1))[0],
                }
                # align six camera
                if token in self.nusc_annos['results']:
                    nms_flag = 0
                    for all_cam_ann in self.nusc_annos['results'][token]:
                        if nusc_anno['detection_name'] == all_cam_ann['detection_name']:
                            translation = nusc_anno['translation']
                            ref_translation = all_cam_ann['translation']
                            translation_diff = (translation[0] - ref_translation[0],
                                                translation[1] - ref_translation[1],
                                                translation[2] - ref_translation[2])
                            if nusc_anno['detection_name'] in ['pedestrian']:
                                nms_dist = 1
                            else:
                                nms_dist = 2
                            if np.linalg.norm(translation_diff[:2]) < nms_dist:
                                if all_cam_ann['detection_score'] < nusc_anno['detection_score']:
                                    all_cam_ann = nusc_anno
                                nms_flag = 1
                                break
                    if nms_flag == 0:
                        annos.append(nusc_anno)
                else:
                    annos.append(nusc_anno)

            max_boxes_per_sample = 450
            if token in self.nusc_annos['results']:
                if len(annos) < max_boxes_per_sample:
                    annos += self.nusc_annos['results'][token]
                    # print('len(annos): ', len(annos))
            self.nusc_annos['results'].update({token: annos})

    def oft_obj_evaluation(self, tokens, batch_pred_objects):
        for pred_objects, token in zip(batch_pred_objects, tokens):
            annos = []
            for pred_object in pred_objects:
                egopose_to_world_trans, egopose_to_world_rot = lidar_egopose_to_world(token, self.nusc)

                # transform from egopose to world -> translation
                translation = pred_object.position
                translation = egopose_to_world_rot.rotation_matrix @ translation.numpy()
                translation += egopose_to_world_trans

                # transform from egopose to world -> rotation
                rotation = Quaternion(axis=[0, 0, 1], angle=pred_object.angle)
                rotation = egopose_to_world_rot * rotation

                # transform from egopose to world -> velocity
                velocity = np.array([0.0, 0.0, 0.0])
                velocity = egopose_to_world_rot.rotation_matrix @ velocity

                size = pred_object.dimensions
                name = pred_object.classname
                score = pred_object.score

                nusc_anno = {
                    'sample_token': token,
                    'translation': translation.tolist(),
                    'size': size.tolist(),
                    'rotation': rotation.elements.tolist(),
                    'velocity': [velocity[0], velocity[1]],
                    'detection_name': name,
                    'detection_score': score.tolist(),
                    'attribute_name': max(cls_attr_dist[name].items(),
                                          key=operator.itemgetter(1))[0],
                }
                # align six camera
                if token in self.nusc_annos['results']:
                    nms_flag = 0
                    for all_cam_ann in self.nusc_annos['results'][token]:
                        if nusc_anno['detection_name'] == all_cam_ann['detection_name']:
                            translation = nusc_anno['translation']
                            ref_translation = all_cam_ann['translation']
                            translation_diff = (translation[0] - ref_translation[0],
                                                translation[1] - ref_translation[1],
                                                translation[2] - ref_translation[2])
                            if nusc_anno['detection_name'] in ['pedestrian']:
                                nms_dist = 1
                            else:
                                nms_dist = 2
                            if np.linalg.norm(translation_diff[:2]) < nms_dist:
                                if all_cam_ann['detection_score'] < nusc_anno['detection_score']:
                                    all_cam_ann = nusc_anno
                                nms_flag = 1
                                break
                    if nms_flag == 0:
                        annos.append(nusc_anno)
                else:
                    annos.append(nusc_anno)
            max_boxes_per_sample = 450
            if token in self.nusc_annos['results']:
                if len(annos) < max_boxes_per_sample:
                    annos += self.nusc_annos['results'][token]
                    # print('len(annos): ', len(annos))
            self.nusc_annos['results'].update({token: annos})

    def on_validation_epoch_start(self):
        if self.cfg.EVALUATION:
            self.nusc_annos = {'results': {}, 'meta': None}

    def on_validation_epoch_end(self) -> None:
        if self.cfg.EVALUATION:
            self.nusc_annos['meta'] = {
                "use_camera": True,
                "use_lidar": False,
                "use_radar": False,
                "use_map": False,
                "use_external": False,
            }
            print("number of token: ", len(self.nusc_annos["results"]))

            os.makedirs(self.cfg.EVA_DIR, exist_ok=True)

            with open(os.path.join(self.cfg.EVA_DIR, 'detection_result.json'), "w") as f:
                json.dump(self.nusc_annos, f)

            evaluate_json(self.cfg.EVA_DIR, self.cfg.DATASET.VERSION, self.cfg.DATASET.DATAROOT)

        self.trainer.save_checkpoint(os.path.join(self.trainer.log_dir, 'checkpoints',
                                     f'{self.trainer.current_epoch}.ckpt'))

    # def shared_epoch_end(self, step_outputs, is_train):
    #     # log per class iou metrics
    #     class_names = ['background', 'dynamic']
    #     if not is_train:
    #         scores = self.metric_iou_val.compute()
    #         for key, value in zip(class_names, scores):
    #             self.logger.experiment.add_scalar(
    #                 'val_iou_' + key, value, global_step=self.training_step_count)
    #         self.metric_iou_val.reset()

    #     if not is_train:
    #         scores = self.metric_panoptic_val.compute()
    #         for key, value in scores.items():
    #             for instance_name, score in zip(['background', 'vehicles'], value):
    #                 if instance_name != 'background':
    #                     self.logger.experiment.add_scalar(f'val_{key}_{instance_name}', score.item(),
    #                                                       global_step=self.training_step_count)
    #         self.metric_panoptic_val.reset()

    #     self.logger.experiment.add_scalar('segmentation_weight',
    #                                       1 /
    #                                       (torch.exp(self.model.segmentation_weight)),
    #                                       global_step=self.training_step_count)
    #     self.logger.experiment.add_scalar('centerness_weight',
    #                                       1 /
    #                                       (2 * torch.exp(self.model.centerness_weight)),
    #                                       global_step=self.training_step_count)
    #     self.logger.experiment.add_scalar('offset_weight', 1 / (2 * torch.exp(self.model.offset_weight)),
    #                                       global_step=self.training_step_count)
    #     if self.cfg.INSTANCE_FLOW.ENABLED:
    #         self.logger.experiment.add_scalar('flow_weight', 1 / (2 * torch.exp(self.model.flow_weight)),
    #                                           global_step=self.training_step_count)

    # def training_epoch_end(self, step_outputs):
    #     self.shared_epoch_end(step_outputs, True)

    # def validation_epoch_end(self, step_outputs):
    #     self.shared_epoch_end(step_outputs, False)

    def configure_optimizers(self):
        params = self.model.parameters()
        if self.cfg.OPTIMIZER.NAME == 'AdamW':
            optimizer = torch.optim.AdamW(
                params, lr=self.cfg.OPTIMIZER.LR, weight_decay=self.cfg.OPTIMIZER.WEIGHT_DECAY
            )
        elif self.cfg.OPTIMIZER.NAME == 'Adam':
            optimizer = torch.optim.Adam(
                params, lr=self.cfg.OPTIMIZER.LR, weight_decay=self.cfg.OPTIMIZER.WEIGHT_DECAY
            )

        return optimizer

    def mm_visualize(self, batch, preds_dicts, pred_bboxes_list=None, tokens=None, global_step=None, prefix='val'):
        if global_step is None:
            global_step = self.global_step
        if tokens is None:
            tokens = batch['sample_token']
            tokens = [token for tokens_time_dim in tokens for token in tokens_time_dim]

        gt_bboxes_3d = [item[0] for item in batch['gt_bboxes_3d']]
        gt_labels_3d = [item[0] for item in batch['gt_labels_3d']]

        # if pred_bboxes_list is not None, use it. Otherwise get bboxes from the detection head
        if pred_bboxes_list is None:
            pred_bboxes_list = self.model.detection_head.get_bboxes(batch, preds_dicts)
        preds_heatmaps, gt_heatmaps = self.model.detection_head.get_heatmaps(batch, preds_dicts)

        for pred_bboxes, gt_bbox_3d, gt_label_3d, token, pred_heatmap, gt_heatmap in zip(
            pred_bboxes_list,
            gt_bboxes_3d,
            gt_labels_3d,
            tokens,
            preds_heatmaps['task_0.heatmap'],
            gt_heatmaps[0]
        ):
            # show bbox between mm_gt(green) and mm_pred(blue)
            self.logger.experiment.add_figure(
                f'{prefix}_mm_bev',
                visualize_bbox(
                    pred_bboxes=pred_bboxes,
                    gt_bbox_3d=gt_bbox_3d,
                    gt_label_3d=gt_label_3d,
                    token=token,
                ),
                global_step=global_step
            )

            # show bbox between mm_gt(green) and nusc_gt(red)
            self.logger.experiment.add_figure(
                f'{prefix}_eval_bev',
                visualize_sample(
                    nusc=self.nusc,
                    pred_boxes=output_to_nusc_box(
                        bbox3d2result(gt_bbox_3d, torch.ones_like(gt_label_3d), gt_label_3d),
                        token,
                        is_eval=True
                    ),
                    sample_token=token,
                ),
                global_step=global_step
            )

            # get heatmap from task 0 and batch_idx 0
            pred_heatmap = pred_heatmap.sum(dim=0)
            gt_heatmap = gt_heatmap.sum(dim=0)

            # show center heatmap between mm_gt(left) and mm_pred(right)
            self.logger.experiment.add_image(
                f'{prefix}_mm_heatmap',
                visualize_center(pred_heatmap, gt_heatmap),
                dataformats='HWC',
                global_step=global_step
            )
            break

    #####
    # test_step
    #####
    def test_step(self, batch, batch_idx):
        pre_encoded, gt_encoded, loss, loss_dict, output, labels, seg_loss = self.shared_step(batch, False)

        if self.cfg.LOSS.SEG_USE is True:
            #####
            # SEG Loss Logger
            #####
            for key, value in seg_loss.items():
                self.log(f'test_seg_loss/{key}', value, batch_size=self.cfg.VAL_BATCHSIZE)
            if batch_idx % 150 == 0:
                self.visualise(labels, output, global_step=batch_idx, prefix='test')
            loss = self.cfg.LOSS.OBJ_LOSS_WEIGHT.ALL * loss + self.cfg.LOSS.SEG_LOSS_WEIGHT.ALL * sum(seg_loss.values())
        else:
            loss = (self.cfg.LOSS.OBJ_LOSS_WEIGHT.ALL + self.cfg.LOSS.SEG_LOSS_WEIGHT.ALL) * loss

        #####
        # OBJ Loss Logger
        #####
        for key, value in loss_dict.items():
            self.log(f'test_obj_loss/{key}', value, batch_size=self.cfg.VAL_BATCHSIZE)

        output_dict = {'test_loss': loss}
<<<<<<< HEAD
        # Visualzation
        if self.cfg.OBJ.HEAD_NAME == 'oft':
            pre_objects, objects, grids = self.get_objects(pre_encoded, gt_encoded)
            output_dict['pred_objects'] = pre_objects

        elif self.cfg.OBJ.HEAD_NAME == 'mm':
            if batch_idx % 777 == 0:
                tokens = batch['sample_token']
                tokens = [token for tokens_time_dim in tokens for token in tokens_time_dim]

                pred_bboxes_list = self.model.detection_head.get_bboxes(batch, output['detection_output'])
                pred_bboxes_list = [
                    bbox3d2result(bboxes, scores, labels)
                    for bboxes, scores, labels in pred_bboxes_list
                ]
                for detection, token in zip(pred_bboxes_list, tokens):
                    pred_boxes = output_to_nusc_box(detection, token)
                    # print("pred_boxes: ", pred_boxes)

                    self.logger.experiment.add_figure(
                        'test_mm_val_visualize_bev',
                        visualize_sample(
                            nusc=self.nusc,
                            sample_token=token,
                            pred_boxes=pred_boxes,
                        ),
                        global_step=self.global_step
                    )
                    break

            output_dict['output'] = output

        return output_dict

    def on_test_batch_end(self, outputs, batch, batch_idx: int, dataloader_idx: int):

=======
        # Visualzation & Evaluation
>>>>>>> 7d515999
        tokens = batch['sample_token']
        tokens = [token for tokens_time_dim in tokens for token in tokens_time_dim]
        if self.cfg.OBJ.HEAD_NAME == 'oft':
            pred_objects, objects, grids = self.get_objects(pre_encoded, gt_encoded)
            self.oft_obj_evaluation(tokens, pred_objects)
        elif self.cfg.OBJ.HEAD_NAME == 'mm':
            pred_bboxes_list = self.model.detection_head.get_bboxes(batch, output['detection_output'])
            if batch_idx % 150 == 0:
                self.mm_visualize(
                    batch,
                    output['detection_output'],
                    pred_bboxes_list=pred_bboxes_list,
                    tokens=tokens,
                    global_step=batch_idx,
                    prefix='test'
                )
            self.mm_obj_evaluation(tokens, pred_bboxes_list)

        return output_dict

    def on_test_epoch_start(self):
        self.nusc_annos = {'results': {}, 'meta': None}

    def on_test_epoch_end(self) -> None:
        self.nusc_annos['meta'] = {
            "use_camera": True,
            "use_lidar": False,
            "use_radar": False,
            "use_map": False,
            "use_external": False,
        }
        print("number of token: ", len(self.nusc_annos["results"]))

        os.makedirs(self.cfg.EVA_DIR, exist_ok=True)

        with open(os.path.join(self.cfg.EVA_DIR, 'detection_result.json'), "w") as f:
            json.dump(self.nusc_annos, f)

        evaluate_json(self.cfg.EVA_DIR, self.cfg.DATASET.VERSION, self.cfg.DATASET.DATAROOT, self.cfg.TEST_TRAINSET)

        # self.trainer.save_checkpoint(os.path.join(self.trainer.log_dir, 'checkpoints',
        #                              f'{self.trainer.current_epoch}.ckpt'))<|MERGE_RESOLUTION|>--- conflicted
+++ resolved
@@ -369,36 +369,11 @@
 
         if self.cfg.OBJ.HEAD_NAME == 'mm':
             if batch_idx == 0:
-<<<<<<< HEAD
-                tokens = batch['sample_token']
-                tokens = [token for tokens_time_dim in tokens for token in tokens_time_dim]
-
-                pred_bboxes_list = self.model.detection_head.get_bboxes(batch, output['detection_output'])
-                pred_bboxes_list = [
-                    bbox3d2result(bboxes, scores, labels)
-                    for bboxes, scores, labels in pred_bboxes_list
-                ]
-                for detection, token in zip(pred_bboxes_list, tokens):
-                    pred_boxes = output_to_nusc_box(detection, token)
-                    # print("pred_boxes: ", pred_boxes)
-
-                    self.logger.experiment.add_figure(
-                        'train_mm_val_visualize_bev',
-                        visualize_sample(
-                            nusc=self.nusc,
-                            sample_token=token,
-                            pred_boxes=pred_boxes,
-                        ),
-                        global_step=self.global_step
-                    )
-                    break
-=======
                 self.mm_visualize(
                     batch,
                     output['detection_output'],
                     prefix='train'
                 )
->>>>>>> 7d515999
         #####
         # OBJ Loss Logger
         #####
@@ -757,46 +732,8 @@
             self.log(f'test_obj_loss/{key}', value, batch_size=self.cfg.VAL_BATCHSIZE)
 
         output_dict = {'test_loss': loss}
-<<<<<<< HEAD
-        # Visualzation
-        if self.cfg.OBJ.HEAD_NAME == 'oft':
-            pre_objects, objects, grids = self.get_objects(pre_encoded, gt_encoded)
-            output_dict['pred_objects'] = pre_objects
-
-        elif self.cfg.OBJ.HEAD_NAME == 'mm':
-            if batch_idx % 777 == 0:
-                tokens = batch['sample_token']
-                tokens = [token for tokens_time_dim in tokens for token in tokens_time_dim]
-
-                pred_bboxes_list = self.model.detection_head.get_bboxes(batch, output['detection_output'])
-                pred_bboxes_list = [
-                    bbox3d2result(bboxes, scores, labels)
-                    for bboxes, scores, labels in pred_bboxes_list
-                ]
-                for detection, token in zip(pred_bboxes_list, tokens):
-                    pred_boxes = output_to_nusc_box(detection, token)
-                    # print("pred_boxes: ", pred_boxes)
-
-                    self.logger.experiment.add_figure(
-                        'test_mm_val_visualize_bev',
-                        visualize_sample(
-                            nusc=self.nusc,
-                            sample_token=token,
-                            pred_boxes=pred_boxes,
-                        ),
-                        global_step=self.global_step
-                    )
-                    break
-
-            output_dict['output'] = output
-
-        return output_dict
-
-    def on_test_batch_end(self, outputs, batch, batch_idx: int, dataloader_idx: int):
-
-=======
+
         # Visualzation & Evaluation
->>>>>>> 7d515999
         tokens = batch['sample_token']
         tokens = [token for tokens_time_dim in tokens for token in tokens_time_dim]
         if self.cfg.OBJ.HEAD_NAME == 'oft':
