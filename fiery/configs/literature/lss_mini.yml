_BASE_: ["../single_timeframe.yml", "../models/centerpoint.yml"]
# _BASE_: ["../single_timeframe.yml", "../models/pointpillar.yml"]

TAG: "lss"
EVA_DIR: "output_dir/lss_mini"
# EVALUATION: False

<<<<<<< HEAD
GPUS: [1]
EPOCHS: 35
BATCHSIZE: 4
N_WORKERS: 6
=======
GPUS: [0, 1, 2]
EPOCHS: 40
BATCHSIZE: 6
VAL_BATCHSIZE: 6
N_WORKERS: 8
>>>>>>> 2369928e
VALID_FREQ: 1.0
GRAD_NORM_CLIP: 10
CKPT_PATH: null

SEMANTIC_SEG:
<<<<<<< HEAD
  NUSCENE_CLASS: False
=======
  NUSCENE_CLASS: True
>>>>>>> 2369928e

DATASET:
  DATAROOT: "/home/master/10/cytseng/data/sets/nuscenes/"
  FILTER_INVISIBLE_VEHICLES: True
  VERSION: "v1.0-mini"
  TRAINING_SAMPLES: -1
  VALIDATING_SAMPLES: -1

# LIFT:
#   X_BOUND: [-50.0, 50.0, 0.25] #  Forwards
#   Y_BOUND: [-50.0, 50.0, 0.25] # Sides
#   Z_BOUND: [-10.0, 10.0, 20.0] # Height

IMAGE:
  N_CAMERA: 6
<<<<<<< HEAD
  # FINAL_DIM: [336, 720]
  # RESIZE_SCALE: 0.45
  # TOP_CROP: 69
  FINAL_DIM: [224, 480]
  RESIZE_SCALE: 0.3
  TOP_CROP: 46
=======
>>>>>>> 2369928e

LOSS:
  SEG_USE: True

OBJ:
  HEAD_NAME: "mm"

MODEL:
  ENCODER: 
    DOWNSAMPLE: 16<|MERGE_RESOLUTION|>--- conflicted
+++ resolved
@@ -5,28 +5,17 @@
 EVA_DIR: "output_dir/lss_mini"
 # EVALUATION: False
 
-<<<<<<< HEAD
-GPUS: [1]
+GPUS: [0, 1, 2]
 EPOCHS: 35
-BATCHSIZE: 4
-N_WORKERS: 6
-=======
-GPUS: [0, 1, 2]
-EPOCHS: 40
 BATCHSIZE: 6
 VAL_BATCHSIZE: 6
 N_WORKERS: 8
->>>>>>> 2369928e
 VALID_FREQ: 1.0
 GRAD_NORM_CLIP: 10
 CKPT_PATH: null
 
 SEMANTIC_SEG:
-<<<<<<< HEAD
   NUSCENE_CLASS: False
-=======
-  NUSCENE_CLASS: True
->>>>>>> 2369928e
 
 DATASET:
   DATAROOT: "/home/master/10/cytseng/data/sets/nuscenes/"
@@ -42,15 +31,6 @@
 
 IMAGE:
   N_CAMERA: 6
-<<<<<<< HEAD
-  # FINAL_DIM: [336, 720]
-  # RESIZE_SCALE: 0.45
-  # TOP_CROP: 69
-  FINAL_DIM: [224, 480]
-  RESIZE_SCALE: 0.3
-  TOP_CROP: 46
-=======
->>>>>>> 2369928e
 
 LOSS:
   SEG_USE: True
