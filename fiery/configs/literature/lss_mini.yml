--- conflicted
+++ resolved
@@ -7,13 +7,8 @@
 # TEST_TRAINSET: True
 # EVALUATION: False
 
-<<<<<<< HEAD
 GPUS: [0]
-EPOCHS: 30
-=======
-GPUS: [0, 1, 2]
 EPOCHS: 3
->>>>>>> 7d515999
 BATCHSIZE: 4
 VAL_BATCHSIZE: 6
 N_WORKERS: 4
@@ -47,10 +42,8 @@
   FINAL_DIM: [256, 704]
   RESIZE_SCALE: 0.44
   TOP_CROP: 140
-<<<<<<< HEAD
-  IMAGE_AUG: True
-=======
->>>>>>> 7d515999
+  IMAGE_AUG: False
+
 
 LOSS:
   SEG_USE: True
