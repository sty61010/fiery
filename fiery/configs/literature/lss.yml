_BASE_: ["../single_timeframe.yml", "../models/centerpoint.yml"]

TAG: "lss"
EVA_DIR: "output_dir/lss"
# EVALUATION: False

<<<<<<< HEAD
GPUS: [1, 2, 3]
EPOCHS: 35
BATCHSIZE: 4
N_WORKERS: 6
VALID_FREQ: 1.0 
GRAD_NORM_CLIP: 10
CKPT_PATH: null
# CKPT_PATH: '/home/master/10/cytseng/fiery/tensorboard_logs/lss_mm_cam_6_imgSize_336_720_segLoss/version_0/checkpoints/epoch=4-step=11719.ckpt'

SEMANTIC_SEG:
  NUSCENE_CLASS: False
=======
GPUS: [0, 1, 2]
EPOCHS: 40
BATCHSIZE: 6
VAL_BATCHSIZE: 6
N_WORKERS: 8
VALID_FREQ: 1.0 
GRAD_NORM_CLIP: 10
CKPT_PATH: null

SEMANTIC_SEG:
  NUSCENE_CLASS: True
>>>>>>> 2369928e

DATASET:
  DATAROOT: "/home/master/10/cytseng/data/sets/nuscenes/"
  FILTER_INVISIBLE_VEHICLES: True
  VERSION: "v1.0-trainval"
  TRAINING_SAMPLES: -1
  VALIDATING_SAMPLES: 2000

<<<<<<< HEAD
LIFT: 
  X_BOUND: [-50.0, 50.0, 0.5] #  Forwards
  Y_BOUND: [-50.0, 50.0, 0.5] # Sides
  Z_BOUND: [-10.0, 10.0, 20.0] # Height

IMAGE:
  N_CAMERA: 6
  # FINAL_DIM: [336, 720]
  # RESIZE_SCALE: 0.45
  # TOP_CROP: 69
  FINAL_DIM: [224, 480]
  RESIZE_SCALE: 0.3
  TOP_CROP: 46
=======
# LIFT:
#   X_BOUND: [-50.0, 50.0, 0.5] #  Forwards
#   Y_BOUND: [-50.0, 50.0, 0.5] # Sides
#   Z_BOUND: [-10.0, 10.0, 20.0] # Height

IMAGE:
  N_CAMERA: 6
>>>>>>> 2369928e

LOSS:
  SEG_USE: True

OBJ:
  HEAD_NAME: "mm"

MODEL:
  ENCODER: 
    DOWNSAMPLE: 8<|MERGE_RESOLUTION|>--- conflicted
+++ resolved
@@ -4,21 +4,8 @@
 EVA_DIR: "output_dir/lss"
 # EVALUATION: False
 
-<<<<<<< HEAD
-GPUS: [1, 2, 3]
+GPUS: [0, 1, 2]
 EPOCHS: 35
-BATCHSIZE: 4
-N_WORKERS: 6
-VALID_FREQ: 1.0 
-GRAD_NORM_CLIP: 10
-CKPT_PATH: null
-# CKPT_PATH: '/home/master/10/cytseng/fiery/tensorboard_logs/lss_mm_cam_6_imgSize_336_720_segLoss/version_0/checkpoints/epoch=4-step=11719.ckpt'
-
-SEMANTIC_SEG:
-  NUSCENE_CLASS: False
-=======
-GPUS: [0, 1, 2]
-EPOCHS: 40
 BATCHSIZE: 6
 VAL_BATCHSIZE: 6
 N_WORKERS: 8
@@ -27,8 +14,7 @@
 CKPT_PATH: null
 
 SEMANTIC_SEG:
-  NUSCENE_CLASS: True
->>>>>>> 2369928e
+  NUSCENE_CLASS: False
 
 DATASET:
   DATAROOT: "/home/master/10/cytseng/data/sets/nuscenes/"
@@ -37,21 +23,6 @@
   TRAINING_SAMPLES: -1
   VALIDATING_SAMPLES: 2000
 
-<<<<<<< HEAD
-LIFT: 
-  X_BOUND: [-50.0, 50.0, 0.5] #  Forwards
-  Y_BOUND: [-50.0, 50.0, 0.5] # Sides
-  Z_BOUND: [-10.0, 10.0, 20.0] # Height
-
-IMAGE:
-  N_CAMERA: 6
-  # FINAL_DIM: [336, 720]
-  # RESIZE_SCALE: 0.45
-  # TOP_CROP: 69
-  FINAL_DIM: [224, 480]
-  RESIZE_SCALE: 0.3
-  TOP_CROP: 46
-=======
 # LIFT:
 #   X_BOUND: [-50.0, 50.0, 0.5] #  Forwards
 #   Y_BOUND: [-50.0, 50.0, 0.5] # Sides
@@ -59,7 +30,6 @@
 
 IMAGE:
   N_CAMERA: 6
->>>>>>> 2369928e
 
 LOSS:
   SEG_USE: True
