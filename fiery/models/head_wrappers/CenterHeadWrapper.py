--- conflicted
+++ resolved
@@ -97,7 +97,6 @@
             preds_heatmaps[f'task_{task_id}.heatmap'] = pred_heatmaps
         return preds_heatmaps, gt_heatmaps
 
-<<<<<<< HEAD
     # def get_velomap(self, batch, preds_dicts):
     #     gt_bboxes_3d = [item[-1] for item in batch['gt_bboxes_3d']]
     #     gt_labels_3d = [item[-1] for item in batch['gt_labels_3d']]
@@ -116,7 +115,4 @@
     #     return pred_velomaps, gt_velomaps
 
     def get_additional_tags(self) -> str:
-=======
-    def get_additional_tags(self) -> Union[str, List[str]]:
->>>>>>> 464a383e
         return f'osf_{self.out_size_factor}'